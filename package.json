--- conflicted
+++ resolved
@@ -1,11 +1,7 @@
 {
   "name": "aleksandrhovhannisyan.com",
   "version": "1.0.0",
-<<<<<<< HEAD
   "license": "UNLICENSED",
-  "main": "index.js",
-=======
->>>>>>> 166e1394
   "repository": "git@github.com:AleksandrHovhannisyan/aleksandrhovhannisyan.com.git",
   "author": "AleksandrHovhannisyan <aleksandrhovhannisyan@gmail.com>",
   "scripts": {

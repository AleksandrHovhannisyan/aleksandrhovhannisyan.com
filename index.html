<!DOCTYPE html>

<html lang="en">

    <head>
        <meta http-equiv="X-UA-Compatible" content="ie=edge">
        <meta http-equiv="Content-Type" content="text/html;charset=UTF-8">
        <meta name="viewport" content="width=device-width, initial-scale=1.0">
        <!-- Nunito font looks amazing :) -->
        <link href="https://fonts.googleapis.com/css?family=Nunito&display=swap" rel="stylesheet">
        <!-- Font Awesome icons -->
        <script src="https://kit.fontawesome.com/7d7dc6ad85.js"></script>
        <!-- Custom stylesheet -->
        <link rel="stylesheet" href="style.css">
        <!-- Favicon -->
        <link rel="icon" href="favicon.ico" type='image/x-icon'>
        <!-- Preview image (e.g., for LinkedIn or Facebook) -->
        <meta property="og:image" content="https://avatars2.githubusercontent.com/u/19352442?s=400&amp;v=4">
        <title>Aleksandr Hovhannisyan</title>
        <!-- For the contact form -->
        <meta name="referrer" content="origin">
    </head>

    <body>

        <nav id="topnav">
            <div class="centered-content">
                <div class="nightmode-switch-container">
                    <div class="nightmode-switch"></div><span>Light mode</span>
                </div>
                <i class="navbar-hamburger fas fa-bars"></i>
                <ul class="nav-links">
                    <li><a href="#about-me">About Me</a></li>
                    <li><a href="#projects">Projects</a></li>
                    <li><a href="#skills">Skills</a></li>
                    <li><a href="#education">Education</a></li>
                    <li><a href="#contact">Contact</a></li>
                </ul>
            </div>
        </nav>

        <article id="content">

            <header id="page-header">
                
                <section id="intro">
                    <h1>Hey there! I'm Aleksandr &#128516;</h1>
                    <p id="main-cta">Looking for a software developer? <strong>Let's get in touch!</strong></p>
                    <div class="main-buttons">
                        <a class="button" href="https://www.linkedin.com/in/aleksandr-hovhannisyan-ba154b120/" target="_blank">
                            <i class="fab fa-linkedin-in"></i> LinkedIn</a>
                        <a class="button" href="https://github.com/AleksandrHovhannisyan" target="_blank">
                            <i class="fab fa-github"></i> GitHub</a>
                    </div>
                </section>
        
                <section id="about-me">
                    <h2>About Me &#128187;</h2>
                    <p>
                        I'm a CS undergrad at the University of Florida with a specific interest in
                        <strong>desktop application development</strong>. When I'm not hacking away on a project, I enjoy playing video 
                        games, solving puzzles, and working out!
                    </p>
                </section>

            </header>

            <section id="projects">
                <h2>Projects &#128193;</h2>

                <!-- Projects will be populated here dynamically (see index.js) -->

<<<<<<< HEAD
                <div class="project">
                    <header>
                        <h4>
                            <span class="project-icon"><i class="fas fa-gamepad"></i></span>
                            <span class="project-name">dim35: Game</span>
                        </h4>
                        <span class="project-rating"><i class="fas fa-star filled"></i> 0</span>
                    </header>
                    <p class="description">
                        Multiplayer sidescroller RPG with support for up to 5 concurrent players. Features account creation and a queueing lobby.
                        Three playable classes and levels.
                    </p>
                    <footer class="technologies">
                        <p>GDScript</p>
                        <p>Godot</p>
                    </footer>
                    <div class="hover-content">
                        <strong>View on GitHub</strong>
                        <i class="fas fa-external-link-alt"></i>
                    </div>
                    <a class="container-link" href="https://github.com/AleksandrHovhannisyan/Dimension35" target="_blank"></a>
                </div>

                <aside class="project project-placeholder">
=======
                <aside id="project-placeholder" class="project">
>>>>>>> ba927163
                    <header>
                        <h4>Want to see more of my work?</h4>
                    </header>
                    <div>
                        <p>Check out my other repos:</p>
                        <a class="github-cta" href="https://github.com/AleksandrHovhannisyan?tab=repositories" target="_blank"><i class="fab fa-github"></i></a>
                    </div>
                </aside>

            </section>

            <section id="skills">
                <h2>Skills and Abilities &#129337;</h2>
                
                <div class="skill-category">
                    <h4>Programming & Markup</h4>
                    <div class="skill-item">
                        <span class="skill-name">C++</span>
                        <div class="skill-rating">
                            <i class="fas fa-star filled"></i>
                            <i class="fas fa-star filled"></i>
                            <i class="fas fa-star filled"></i>
                            <i class="fas fa-star filled"></i>
                            <i class="fas fa-star filled"></i>
                        </div>
                    </div>
                    <div class="skill-item">
                        <span class="skill-name">Python</span>
                        <div class="skill-rating">
                            <i class="fas fa-star filled"></i>
                            <i class="fas fa-star filled"></i>
                            <i class="fas fa-star filled"></i>
                            <i class="fas fa-star filled"></i>
                            <i class="fas fa-star filled"></i>
                        </div>
                    </div>
                    <div class="skill-item">
                        <span class="skill-name">SQL</span>
                        <div class="skill-rating">
                            <i class="fas fa-star filled"></i>
                            <i class="fas fa-star filled"></i>
                            <i class="fas fa-star filled"></i>
                            <i class="fas fa-star filled"></i>
                            <i class="fas fa-star empty"></i>
                        </div>
                    </div>
                    <div class="skill-item">
                        <span class="skill-name">HTML5</span>
                        <div class="skill-rating">
                            <i class="fas fa-star filled"></i>
                            <i class="fas fa-star filled"></i>
                            <i class="fas fa-star filled"></i>
                            <i class="fas fa-star filled"></i>
                            <i class="fas fa-star empty"></i>
                        </div>
                    </div>
                    <div class="skill-item">
                        <span class="skill-name">CSS</span>
                        <div class="skill-rating">
                            <i class="fas fa-star filled"></i>
                            <i class="fas fa-star filled"></i>
                            <i class="fas fa-star filled"></i>
                            <i class="fas fa-star filled"></i>
                            <i class="fas fa-star empty"></i>
                        </div>
                    </div>
                    <div class="skill-item">
                        <span class="skill-name">R</span>
                        <div class="skill-rating">
                            <i class="fas fa-star filled"></i>
                            <i class="fas fa-star filled"></i>
                            <i class="fas fa-star filled"></i>
                            <i class="fas fa-star filled"></i>
                            <i class="fas fa-star empty"></i>
                        </div>
                    </div>
                    <div class="skill-item">
                        <span class="skill-name">C#</span>
                        <div class="skill-rating">
                            <i class="fas fa-star filled"></i>
                            <i class="fas fa-star filled"></i>
                            <i class="fas fa-star filled"></i>
                            <i class="fas fa-star empty"></i>
                            <i class="fas fa-star empty"></i>
                        </div>
                    </div>
                    <div class="skill-item">
                        <span class="skill-name">Java</span>
                        <div class="skill-rating">
                            <i class="fas fa-star filled"></i>
                            <i class="fas fa-star filled"></i>
                            <i class="fas fa-star filled"></i>
                            <i class="fas fa-star empty"></i>
                            <i class="fas fa-star empty"></i>
                        </div>
                    </div>
                    <div class="skill-item">
                        <span class="skill-name">JavaScript</span>
                        <div class="skill-rating">
                            <i class="fas fa-star filled"></i>
                            <i class="fas fa-star filled"></i>
                            <i class="fas fa-star filled"></i>
                            <i class="fas fa-star empty"></i>
                            <i class="fas fa-star empty"></i>
                        </div>
                    </div>
                </div>

                <div class="skill-category">
                    <h4>Software Development</h4>
                    <div class="skill-item">
                        <span class="skill-name">OOP</span>
                        <div class="skill-rating">
                            <i class="fas fa-star filled"></i>
                            <i class="fas fa-star filled"></i>
                            <i class="fas fa-star filled"></i>
                            <i class="fas fa-star filled"></i>
                            <i class="fas fa-star filled"></i>
                        </div>
                    </div>
                    <div class="skill-item">
                        <span class="skill-name">Code review</span>
                        <div class="skill-rating">
                            <i class="fas fa-star filled"></i>
                            <i class="fas fa-star filled"></i>
                            <i class="fas fa-star filled"></i>
                            <i class="fas fa-star filled"></i>
                            <i class="fas fa-star empty"></i>
                        </div>
                    </div>
                    <div class="skill-item">
                        <span class="skill-name">Refactoring</span>
                        <div class="skill-rating">
                            <i class="fas fa-star filled"></i>
                            <i class="fas fa-star filled"></i>
                            <i class="fas fa-star filled"></i>
                            <i class="fas fa-star filled"></i>
                            <i class="fas fa-star empty"></i>
                        </div>
                    </div>
                    <div class="skill-item">
                        <span class="skill-name">Game dev</span>
                        <div class="skill-rating">
                            <i class="fas fa-star filled"></i>
                            <i class="fas fa-star filled"></i>
                            <i class="fas fa-star filled"></i>
                            <i class="fas fa-star filled"></i>
                            <i class="fas fa-star empty"></i>
                        </div>
                    </div>
                    <div class="skill-item">
                        <span class="skill-name">Scrum</span>
                        <div class="skill-rating">
                            <i class="fas fa-star filled"></i>
                            <i class="fas fa-star filled"></i>
                            <i class="fas fa-star filled"></i>
                            <i class="fas fa-star empty"></i>
                            <i class="fas fa-star empty"></i>
                        </div>
                    </div>
                    <div class="skill-item">
                        <span class="skill-name">Design patterns</span>
                        <div class="skill-rating">
                            <i class="fas fa-star filled"></i>
                            <i class="fas fa-star filled"></i>
                            <i class="fas fa-star filled"></i>
                            <i class="fas fa-star empty"></i>
                            <i class="fas fa-star empty"></i>
                        </div>
                    </div>
                </div>

                <div class="skill-category">
                    <h4>Operating Systems</h4>
                    <div class="skill-item">
                        <span class="skill-name">Windows (7-10)</span>
                        <div class="skill-rating">
                            <i class="fas fa-star filled"></i>
                            <i class="fas fa-star filled"></i>
                            <i class="fas fa-star filled"></i>
                            <i class="fas fa-star filled"></i>
                            <i class="fas fa-star filled"></i>
                        </div>
                    </div>
                    <div class="skill-item">
                        <span class="skill-name">Linux (Ubuntu)</span>
                        <div class="skill-rating">
                            <i class="fas fa-star filled"></i>
                            <i class="fas fa-star filled"></i>
                            <i class="fas fa-star filled"></i>
                            <i class="fas fa-star filled"></i>
                            <i class="fas fa-star empty"></i>
                        </div>
                    </div>
                    <div class="skill-item">
                        <span class="skill-name">Linux kernel</span>
                        <div class="skill-rating">
                            <i class="fas fa-star filled"></i>
                            <i class="fas fa-star filled"></i>
                            <i class="fas fa-star filled"></i>
                            <i class="fas fa-star filled"></i>
                            <i class="fas fa-star empty"></i>
                        </div>
                    </div>
                    <div class="skill-item">
                        <span class="skill-name">VMs (VirtualBox)</span>
                        <div class="skill-rating">
                            <i class="fas fa-star filled"></i>
                            <i class="fas fa-star filled"></i>
                            <i class="fas fa-star filled"></i>
                            <i class="fas fa-star filled"></i>
                            <i class="fas fa-star empty"></i>
                        </div>
                    </div>
                </div>

                <div class="skill-category">
                    <h4>Command-line</h4>
                    <div class="skill-item">
                        <span class="skill-name">bash</span>
                        <div class="skill-rating">
                            <i class="fas fa-star filled"></i>
                            <i class="fas fa-star filled"></i>
                            <i class="fas fa-star filled"></i>
                            <i class="fas fa-star filled"></i>
                            <i class="fas fa-star empty"></i>
                        </div>
                    </div>
                    <div class="skill-item">
                        <span class="skill-name">git</span>
                        <div class="skill-rating">
                            <i class="fas fa-star filled"></i>
                            <i class="fas fa-star filled"></i>
                            <i class="fas fa-star filled"></i>
                            <i class="fas fa-star filled"></i>
                            <i class="fas fa-star empty"></i>
                        </div>
                    </div>
                    <div class="skill-item">
                        <span class="skill-name">PowerShell</span>
                        <div class="skill-rating">
                            <i class="fas fa-star filled"></i>
                            <i class="fas fa-star filled"></i>
                            <i class="fas fa-star filled"></i>
                            <i class="fas fa-star empty"></i>
                            <i class="fas fa-star empty"></i>
                        </div>
                    </div>
                    <div class="skill-item">
                        <span class="skill-name">cmd</span>
                        <div class="skill-rating">
                            <i class="fas fa-star filled"></i>
                            <i class="fas fa-star filled"></i>
                            <i class="fas fa-star filled"></i>
                            <i class="fas fa-star empty"></i>
                            <i class="fas fa-star empty"></i>
                        </div>
                    </div>
                    <div class="skill-item">
                        <span class="skill-name">npm</span>
                        <div class="skill-rating">
                            <i class="fas fa-star filled"></i>
                            <i class="fas fa-star empty"></i>
                            <i class="fas fa-star empty"></i>
                            <i class="fas fa-star empty"></i>
                            <i class="fas fa-star empty"></i>
                        </div>
                    </div>
                </div>

                <div class="skill-category">
                    <h4>Go-to IDEs</h4>
                    <div class="skill-item">
                        <span class="skill-name">Visual Studio</span>
                        <div class="skill-rating">
                            <i class="fas fa-star filled"></i>
                            <i class="fas fa-star filled"></i>
                            <i class="fas fa-star filled"></i>
                            <i class="fas fa-star filled"></i>
                            <i class="fas fa-star filled"></i>
                        </div>
                    </div>
                    <div class="skill-item">
                        <span class="skill-name">Qt Creator</span>
                        <div class="skill-rating">
                            <i class="fas fa-star filled"></i>
                            <i class="fas fa-star filled"></i>
                            <i class="fas fa-star filled"></i>
                            <i class="fas fa-star filled"></i>
                            <i class="fas fa-star filled"></i>
                        </div>
                    </div>
                    <div class="skill-item">
                        <span class="skill-name">VS Code</span>
                        <div class="skill-rating">
                            <i class="fas fa-star filled"></i>
                            <i class="fas fa-star filled"></i>
                            <i class="fas fa-star filled"></i>
                            <i class="fas fa-star filled"></i>
                            <i class="fas fa-star filled"></i>
                        </div>
                    </div>
                    <div class="skill-item">
                        <span class="skill-name">Android Studio</span>
                        <div class="skill-rating">
                            <i class="fas fa-star filled"></i>
                            <i class="fas fa-star filled"></i>
                            <i class="fas fa-star filled"></i>
                            <i class="fas fa-star empty"></i>
                            <i class="fas fa-star empty"></i>
                        </div>
                    </div>           
                </div>

                <div class="skill-category">
                    <h4>Collaboration</h4>
                    <div class="skill-item">
                        <span class="skill-name">GitHub</span>
                        <div class="skill-rating">
                            <i class="fas fa-star filled"></i>
                            <i class="fas fa-star filled"></i>
                            <i class="fas fa-star filled"></i>
                            <i class="fas fa-star filled"></i>
                            <i class="fas fa-star filled"></i>
                        </div>
                    </div>
                    <div class="skill-item">
                        <span class="skill-name">Slack</span>
                        <div class="skill-rating">
                            <i class="fas fa-star filled"></i>
                            <i class="fas fa-star filled"></i>
                            <i class="fas fa-star filled"></i>
                            <i class="fas fa-star filled"></i>
                            <i class="fas fa-star filled"></i>
                        </div>
                    </div>
                    <div class="skill-item">
                        <span class="skill-name">MS Office</span>
                        <div class="skill-rating">
                            <i class="fas fa-star filled"></i>
                            <i class="fas fa-star filled"></i>
                            <i class="fas fa-star filled"></i>
                            <i class="fas fa-star filled"></i>
                            <i class="fas fa-star filled"></i>
                        </div>
                    </div>
                    <div class="skill-item">
                        <span class="skill-name">Google Drive</span>
                        <div class="skill-rating">
                            <i class="fas fa-star filled"></i>
                            <i class="fas fa-star filled"></i>
                            <i class="fas fa-star filled"></i>
                            <i class="fas fa-star filled"></i>
                            <i class="fas fa-star filled"></i>
                        </div>
                    </div>
                    <div class="skill-item">
                        <span class="skill-name">Pivotal Tracker</span>
                        <div class="skill-rating">
                            <i class="fas fa-star filled"></i>
                            <i class="fas fa-star filled"></i>
                            <i class="fas fa-star filled"></i>
                            <i class="fas fa-star empty"></i>
                            <i class="fas fa-star empty"></i>
                        </div>
                    </div>
                </div>
                <div class="skill-category">
                    <h4>Languages</h4>
                    <div class="skill-item">
                        <span class="skill-name">English</span>
                        <div class="skill-rating">
                            <i class="fas fa-star filled"></i>
                            <i class="fas fa-star filled"></i>
                            <i class="fas fa-star filled"></i>
                            <i class="fas fa-star filled"></i>
                            <i class="fas fa-star filled"></i>
                        </div>
                    </div>
                    <div class="skill-item">
                        <span class="skill-name">Armenian</span>
                        <div class="skill-rating">
                            <i class="fas fa-star filled"></i>
                            <i class="fas fa-star filled"></i>
                            <i class="fas fa-star filled"></i>
                            <i class="fas fa-star filled"></i>
                            <i class="fas fa-star empty"></i>
                        </div>
                    </div>
                    <div class="skill-item">
                        <span class="skill-name">German</span>
                        <div class="skill-rating">
                            <i class="fas fa-star filled"></i>
                            <i class="fas fa-star filled"></i>
                            <i class="fas fa-star filled"></i>
                            <i class="fas fa-star empty"></i>
                            <i class="fas fa-star empty"></i>
                        </div>
                    </div>                    
                </div>
                <div class="skill-category">
                    <h4>Other</h4>
                    <div class="skill-item">
                        <span class="skill-name">Copy editing</span>
                        <div class="skill-rating">
                            <i class="fas fa-star filled"></i>
                            <i class="fas fa-star filled"></i>
                            <i class="fas fa-star filled"></i>
                            <i class="fas fa-star filled"></i>
                            <i class="fas fa-star filled"></i>
                        </div>
                    </div>
                    <div class="skill-item">
                        <span class="skill-name">Copy writing</span>
                        <div class="skill-rating">
                            <i class="fas fa-star filled"></i>
                            <i class="fas fa-star filled"></i>
                            <i class="fas fa-star filled"></i>
                            <i class="fas fa-star filled"></i>
                            <i class="fas fa-star empty"></i>
                        </div>
                    </div>
                    <div class="skill-item">
                        <span class="skill-name">Email writing</span>
                        <div class="skill-rating">
                            <i class="fas fa-star filled"></i>
                            <i class="fas fa-star filled"></i>
                            <i class="fas fa-star filled"></i>
                            <i class="fas fa-star filled"></i>
                            <i class="fas fa-star empty"></i>
                        </div>
                    </div>  
                </div>
            </section>

            <section id="education">
                <h2>Education &#127891;</h2>
                <p>
                    If my track record speaks to anything, it's my <strong>commitment to excellence</strong>
                    in every endeavor I pursue.
                </p>        
                <section class="institution">
                    <button class="collapsible">
                        <i class="fas fa-angle-right"></i>
                        <span>
                            <strong>University of Florida<br></strong>
                            B.Sc. in Computer Science<br>
                            4.0 GPA, 2016&ndash;2019
                        </span>
                    </button>
                    <div class="institution-info">
                        <section class="courses">
                            <h4><em>Notable Coursework</em></h4>
                            <ul>
                                <li>Data structures and algorithms</li>
                                <li>Programming language concepts</li>
                                <li>Intro to software engineering</li>
                                <li>Computer architecture, operating systems</li>
                                <li>Database management systems</li>
                                <li>Calculus, linear algebra, numerical analysis</li>
                            </ul>
                        </section>
                        <section class="awards">
                            <h4><em>Awards and Recognitions</em></h4>
                            <ul>
                                <li>
                                    <a href="https://clas.ufl.edu/undergraduate/anderson-scholars/anderson-scholars-listing/"
                                    target="_blank">Anderson Scholar Award (Highest Distinction, 2018)</a>
                                </li>
                                <li>Dean's List Award (2016–present)</li>
                                <li>Bright Futures Academic Scholar (2016–present)</li>
                            </ul>
                        </section>
                    </div>
                </section>
            </section>


            <section id="contact">
                <section id="contact-form">
                    <h2>Get in touch! &#128231;</h2>
                    <p>Thanks for taking the time to reach out :) I'll get back to you ASAP.</p>
                    <form action="https://formspree.io/hire.aleksandr@gmail.com" method="POST">
                        <input type="hidden" name="_subject" value="Thanks for getting in touch!" />
                        <label for="name"><strong>Name:</strong></label>
                        <input type="text" name="name" id="name" required>
                        <label for="email"><strong>Email:</strong></label>
                        <input type="email" name="_replyto" id="email" required/>
                        <label for="message"><strong>Message:</strong></label>
                        <textarea name="body" id="message" required></textarea>
                        <input type="submit" value="Send message" class="button">
                        <input type="text" name="_gotcha" class="honeypot" />
                    </form>
                </section>
                <section id="social-networks">
                    <h3>You can also find me on these networks:</h3>
                    <div class="social-network">
                        <a class="container-link" href="https://www.linkedin.com/in/aleksandr-hovhannisyan-ba154b120/" target="_blank"></a>
                        <span class="fa-stack fa-2x">
                            <i class="fas fa-square fa-stack-2x"></i>
                            <i class="fab fa-linkedin fa-stack-1x fa-inverse"></i>
                        </span>
                        <span class="network-name">LinkedIn</span>
                    </div>
                    <div class="social-network">
                        <a class="container-link" href="https://github.com/AleksandrHovhannisyan" target="_blank"></a>
                        <span class="fa-stack fa-2x">
                            <i class="fas fa-square fa-stack-2x"></i>
                            <i class="fab fa-github fa-stack-1x fa-inverse"></i>
                        </span>
                        <span class="network-name">GitHub</span>
                    </div>
                    <div class="social-network">
                        <a class="container-link" href="https://www.upwork.com/freelancers/~014eb3a95d4d1fd855" target="_blank"></a>
                        <span class="fa-stack fa-2x">
                            <i class="fas fa-square fa-stack-2x"></i>
                            <i class="fas fa-address-book fa-stack-1x fa-inverse"></i>
                        </span>
                        <span class="network-name">Upwork</span>
                    </div>
                    <div class="social-network">
                        <a class="container-link" href="https://stackexchange.com/users/6935154/aleksandrh" target="_blank"></a>
                        <span class="fa-stack fa-2x">
                            <i class="fas fa-square fa-stack-2x"></i>
                            <i class="fab fa-stack-exchange fa-stack-1x fa-inverse"></i>
                        </span>
                        <span class="network-name">Stack Exchange</span>
                    </div>
                </section>
            </section>

            <footer id="page-footer">
                <span>Made with ♥ by Aleksandr Hovhannisyan</span>
            </footer>

        </article>

        <!-- jQuery CDN -->
        <script src="https://code.jquery.com/jquery-3.4.1.min.js" integrity="sha256-CSXorXvZcTkaix6Yvo6HppcZGetbYMGWSFlBw8HfCJo=" crossorigin="anonymous"></script>
        <!-- Custom javascript -->
        <script src="index.js"></script>
    </body>

</html><|MERGE_RESOLUTION|>--- conflicted
+++ resolved
@@ -70,34 +70,7 @@
 
                 <!-- Projects will be populated here dynamically (see index.js) -->
 
-<<<<<<< HEAD
-                <div class="project">
-                    <header>
-                        <h4>
-                            <span class="project-icon"><i class="fas fa-gamepad"></i></span>
-                            <span class="project-name">dim35: Game</span>
-                        </h4>
-                        <span class="project-rating"><i class="fas fa-star filled"></i> 0</span>
-                    </header>
-                    <p class="description">
-                        Multiplayer sidescroller RPG with support for up to 5 concurrent players. Features account creation and a queueing lobby.
-                        Three playable classes and levels.
-                    </p>
-                    <footer class="technologies">
-                        <p>GDScript</p>
-                        <p>Godot</p>
-                    </footer>
-                    <div class="hover-content">
-                        <strong>View on GitHub</strong>
-                        <i class="fas fa-external-link-alt"></i>
-                    </div>
-                    <a class="container-link" href="https://github.com/AleksandrHovhannisyan/Dimension35" target="_blank"></a>
-                </div>
-
-                <aside class="project project-placeholder">
-=======
                 <aside id="project-placeholder" class="project">
->>>>>>> ba927163
                     <header>
                         <h4>Want to see more of my work?</h4>
                     </header>

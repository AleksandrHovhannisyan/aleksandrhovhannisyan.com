--- conflicted
+++ resolved
@@ -13,11 +13,7 @@
   const commentsPlaceholder = commentsSection.querySelector('#comments-placeholder');
 
   if (comments.length === 0) {
-<<<<<<< HEAD
-    commentsWrapper.innerHTML = `<p>No comments yet 👀 This comment system is powered by the <a href="https://docs.github.com/en/rest/reference/issues" target="_blank" rel="noreferrer noopener">GitHub Issues API</a>. You can learn more about <a href="/blog/jekyll-comment-system-github-issues/">how I built it</a> or post a comment, and it'll show up here once you reload the page.</p>`;
-=======
     commentsPlaceholder.innerHTML = `No comments yet.`;
->>>>>>> ea2669ec
     return;
   }
 
